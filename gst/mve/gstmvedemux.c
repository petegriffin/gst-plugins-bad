/* GStreamer demultiplexer plugin for Interplay MVE movie files
 *
 * Copyright (C) 2006-2008 Jens Granseuer <jensgr@gmx.net>
 *
 * This library is free software; you can redistribute it and/or
 * modify it under the terms of the GNU Library General Public
 * License as published by the Free Software Foundation; either
 * version 2 of the License, or (at your option) any later version.
 *
 * This library is distributed in the hope that it will be useful,
 * but WITHOUT ANY WARRANTY; without even the implied warranty of
 * MERCHANTABILITY or FITNESS FOR A PARTICULAR PURPOSE.  See the GNU
 * Library General Public License for more details.
 *
 * You should have received a copy of the GNU Library General Public
 * License along with this library; if not, write to the
 * Free Software Foundation, Inc., 59 Temple Place - Suite 330,
 * Boston, MA 02111-1307, USA.
 *
 * For more information about the Interplay MVE format, visit:
 *   http://www.pcisys.net/~melanson/codecs/interplay-mve.txt
 */

#ifdef HAVE_CONFIG_H
# include <config.h>
#endif

#include <string.h>
#include "gstmvedemux.h"
#include "mve.h"

GST_DEBUG_CATEGORY_STATIC (mvedemux_debug);
#define GST_CAT_DEFAULT mvedemux_debug

enum MveDemuxState
{
  MVEDEMUX_STATE_INITIAL,       /* initial state, header not read */
  MVEDEMUX_STATE_NEXT_CHUNK,    /* parsing chunk/segment header */
  MVEDEMUX_STATE_MOVIE,         /* reading the stream */
  MVEDEMUX_STATE_SKIP           /* skipping chunk */
};

static GstStaticPadTemplate sink_template = GST_STATIC_PAD_TEMPLATE ("sink",
    GST_PAD_SINK,
    GST_PAD_ALWAYS,
    GST_STATIC_CAPS ("video/x-mve")
    );

static GstStaticPadTemplate vidsrc_template = GST_STATIC_PAD_TEMPLATE ("video",
    GST_PAD_SRC,
    GST_PAD_SOMETIMES,
    GST_STATIC_CAPS ("video/x-raw-rgb, "
        "width = (int) [ 1, MAX ], "
        "height = (int) [ 1, MAX ], "
        "framerate = (fraction) [ 0, MAX ], "
        "bpp = (int) 16, "
        "depth = (int) 15, "
        "endianness = (int) BYTE_ORDER, "
        "red_mask = (int) 31744, "
        "green_mask = (int) 992, "
        "blue_mask = (int) 31; "
        "video/x-raw-rgb, "
        "width = (int) [ 1, MAX ], "
        "height = (int) [ 1, MAX ], "
        "framerate = (fraction) [ 0, MAX ], "
        "bpp = (int) 8, " "depth = (int) 8, " "endianness = (int) BYTE_ORDER")
    );

static GstStaticPadTemplate audsrc_template = GST_STATIC_PAD_TEMPLATE ("audio",
    GST_PAD_SRC,
    GST_PAD_SOMETIMES,
    GST_STATIC_CAPS ("audio/x-raw-int, "
        "width = (int) 8, "
        "rate = (int) [ 1, MAX ], "
        "channels = (int) [ 1, 2 ], "
        "depth = (int) 8, "
        "signed = (boolean) false; "
        "audio/x-raw-int, "
        "width = (int) 16, "
        "rate = (int) [ 1, MAX ], "
        "channels = (int) [ 1, 2 ], "
        "depth = (int) 16, "
        "signed = (boolean) true, "
        "endianness = (int) { LITTLE_ENDIAN, BIG_ENDIAN }")
    );

#define MVE_DEFAULT_AUDIO_STREAM 0x01

static void gst_mve_demux_class_init (GstMveDemuxClass * klass);
static void gst_mve_demux_base_init (GstMveDemuxClass * klass);
static void gst_mve_demux_init (GstMveDemux * mve);

#define GST_MVE_SEGMENT_SIZE(data)    (GST_READ_UINT16_LE (data))
#define GST_MVE_SEGMENT_TYPE(data)    (GST_READ_UINT8 (data + 2))
#define GST_MVE_SEGMENT_VERSION(data) (GST_READ_UINT8 (data + 3))

static GstElementClass *parent_class = NULL;

static void
gst_mve_demux_reset (GstMveDemux * mve)
{
  gst_adapter_clear (mve->adapter);

  if (mve->video_stream != NULL) {
    if (mve->video_stream->pad)
      gst_element_remove_pad (GST_ELEMENT (mve), mve->video_stream->pad);
    if (mve->video_stream->caps)
      gst_caps_unref (mve->video_stream->caps);
    if (mve->video_stream->palette)
      gst_buffer_unref (mve->video_stream->palette);
    g_free (mve->video_stream->code_map);
    if (mve->video_stream->buffer)
      gst_buffer_unref (mve->video_stream->buffer);
    g_free (mve->video_stream);
    mve->video_stream = NULL;
  }

  if (mve->audio_stream != NULL) {
    if (mve->audio_stream->pad)
      gst_element_remove_pad (GST_ELEMENT (mve), mve->audio_stream->pad);
    if (mve->audio_stream->caps)
      gst_caps_unref (mve->audio_stream->caps);
    if (mve->audio_stream->buffer)
      gst_buffer_unref (mve->audio_stream->buffer);
    g_free (mve->audio_stream);
    mve->audio_stream = NULL;
  }

  mve->state = MVEDEMUX_STATE_INITIAL;
  mve->needed_bytes = MVE_PREAMBLE_SIZE;
  mve->frame_duration = GST_CLOCK_TIME_NONE;

  mve->chunk_size = 0;
  mve->chunk_offset = 0;
}

static const GstQueryType *
gst_mve_demux_get_src_query_types (GstPad * pad)
{
  static const GstQueryType src_types[] = {
    GST_QUERY_POSITION,
    GST_QUERY_SEEKING,
    0
  };

  return src_types;
}

static gboolean
gst_mve_demux_handle_src_query (GstPad * pad, GstQuery * query)
{
  gboolean res = FALSE;

  switch (GST_QUERY_TYPE (query)) {
    case GST_QUERY_POSITION:{
      GstFormat format;

      gst_query_parse_position (query, &format, NULL);

      /* we only support TIME */
      if (format == GST_FORMAT_TIME) {
        GstMveDemuxStream *s = gst_pad_get_element_private (pad);

        if (s != NULL) {
          GST_OBJECT_LOCK (s);
          gst_query_set_position (query, GST_FORMAT_TIME, s->last_ts);
          GST_OBJECT_UNLOCK (s);
          res = TRUE;
        }
      }
      break;
    }
    case GST_QUERY_SEEKING:{
      GstFormat format;

      gst_query_parse_seeking (query, &format, NULL, NULL, NULL);
      if (format == GST_FORMAT_TIME) {
        gst_query_set_seeking (query, GST_FORMAT_TIME, FALSE, 0, -1);
        res = TRUE;
      }
      break;
    }
    case GST_QUERY_DURATION:{
      /* FIXME: really should implement/estimate this somehow */
      res = FALSE;
      break;
    }
    default:
      res = gst_pad_query_default (pad, query);
      break;
  }

  return res;
}

static gboolean
gst_mve_demux_handle_src_event (GstPad * pad, GstEvent * event)
{
  gboolean res;

  switch (GST_EVENT_TYPE (event)) {
    case GST_EVENT_SEEK:
      GST_DEBUG ("seeking not supported");
      res = FALSE;
      break;
    default:
      res = gst_pad_event_default (pad, event);
      break;
  }

  return res;
}


static GstStateChangeReturn
gst_mve_demux_change_state (GstElement * element, GstStateChange transition)
{
  GstMveDemux *mve = GST_MVE_DEMUX (element);

  if (GST_ELEMENT_CLASS (parent_class)->change_state) {
    GstStateChangeReturn ret;

    ret = GST_ELEMENT_CLASS (parent_class)->change_state (element, transition);
    if (ret != GST_STATE_CHANGE_SUCCESS)
      return ret;
  }

  switch (transition) {
    case GST_STATE_CHANGE_PAUSED_TO_READY:
      gst_mve_demux_reset (mve);
      break;
    default:
      break;
  }

  return GST_STATE_CHANGE_SUCCESS;
}

static gboolean
gst_mve_add_stream (GstMveDemux * mve, GstMveDemuxStream * stream,
    GstTagList * list)
{
  GstPadTemplate *templ;
  gboolean ret = FALSE;

  if (stream->pad == NULL) {
    if (stream == mve->video_stream) {
      templ = gst_static_pad_template_get (&vidsrc_template);
      stream->pad = gst_pad_new_from_template (templ, "video");
    } else {
      templ = gst_static_pad_template_get (&audsrc_template);
      stream->pad = gst_pad_new_from_template (templ, "audio");
    }
    gst_object_unref (templ);

    gst_pad_set_query_type_function (stream->pad,
        GST_DEBUG_FUNCPTR (gst_mve_demux_get_src_query_types));
    gst_pad_set_query_function (stream->pad,
        GST_DEBUG_FUNCPTR (gst_mve_demux_handle_src_query));
    gst_pad_set_event_function (stream->pad,
        GST_DEBUG_FUNCPTR (gst_mve_demux_handle_src_event));
    gst_pad_set_element_private (stream->pad, stream);

    GST_DEBUG_OBJECT (mve, "adding pad %s", GST_PAD_NAME (stream->pad));
    gst_pad_set_active (stream->pad, TRUE);
    gst_element_add_pad (GST_ELEMENT (mve), stream->pad);
    ret = TRUE;
  }

  GST_DEBUG_OBJECT (mve, "setting caps %" GST_PTR_FORMAT, stream->caps);
  gst_pad_set_caps (stream->pad, stream->caps);

  if (list)
    gst_element_found_tags_for_pad (GST_ELEMENT (mve), stream->pad, list);

  return ret;
}

static GstFlowReturn
gst_mve_stream_error (GstMveDemux * mve, guint16 req, guint16 avail)
{
  GST_ELEMENT_ERROR (mve, STREAM, DECODE, (NULL),
      ("wanted to read %d bytes from stream, %d available", req, avail));
  return GST_FLOW_ERROR;
}

static GstFlowReturn
gst_mve_buffer_alloc_for_pad (GstMveDemuxStream * stream,
    guint32 size, GstBuffer ** buffer)
{
  *buffer = gst_buffer_new_and_alloc (size);
  gst_buffer_set_caps (*buffer, stream->caps);
  GST_BUFFER_TIMESTAMP (*buffer) = stream->last_ts;
  GST_BUFFER_OFFSET (*buffer) = stream->offset;
  return GST_FLOW_OK;
}

static GstFlowReturn
gst_mve_video_init (GstMveDemux * mve, const guint8 * data)
{
  GST_DEBUG_OBJECT (mve, "init video");

  if (mve->video_stream == NULL) {
    GstMveDemuxStream *stream = g_new0 (GstMveDemuxStream, 1);

    stream->buffer = NULL;
    stream->back_buf1 = NULL;
    stream->back_buf2 = NULL;
    stream->offset = 0;
    stream->width = 0;
    stream->height = 0;
    stream->code_map = NULL;
    stream->code_map_avail = FALSE;
    stream->palette = NULL;
    stream->caps = NULL;
    stream->last_ts = GST_CLOCK_TIME_NONE;
    stream->last_flow = GST_FLOW_OK;
    mve->video_stream = stream;
  }

  return GST_FLOW_OK;
}

static GstFlowReturn
gst_mve_video_create_buffer (GstMveDemux * mve, guint8 version,
    const guint8 * data, guint16 len)
{
  GstBuffer *buf;
  guint16 w, h, n, true_color, bpp;
  guint required, size;

  GST_DEBUG_OBJECT (mve, "create video buffer");

  if (mve->video_stream == NULL) {
    GST_ELEMENT_ERROR (mve, STREAM, DECODE, (NULL),
        ("trying to create video buffer for uninitialized stream"));
    return GST_FLOW_ERROR;
  }

  /* need 4 to 8 more bytes */
  required = (version > 1) ? 8 : (version * 2);
  if (len < required)
    return gst_mve_stream_error (mve, required, len);

  w = GST_READ_UINT16_LE (data) << 3;
  h = GST_READ_UINT16_LE (data + 2) << 3;

  if (version > 0)
    n = GST_READ_UINT16_LE (data + 4);
  else
    n = 1;

  if (version > 1)
    true_color = GST_READ_UINT16_LE (data + 6);
  else
    true_color = 0;

  bpp = (true_color ? 2 : 1);
  size = w * h * bpp;

  if (mve->video_stream->buffer != NULL) {
    GST_DEBUG_OBJECT (mve, "video buffer already created");

    if (GST_BUFFER_SIZE (mve->video_stream->buffer) == size * 2)
      return GST_FLOW_OK;

    GST_DEBUG_OBJECT (mve, "video buffer size has changed");
    gst_buffer_unref (mve->video_stream->buffer);
  }

  GST_DEBUG_OBJECT (mve,
      "allocating video buffer, w:%u, h:%u, n:%u, true_color:%u", w, h, n,
      true_color);

  /* we need a buffer to keep the last 2 frames, since those may be
     needed for decoding the next one */
  buf = gst_buffer_new_and_alloc (size * 2);

  mve->video_stream->bpp = bpp;
  mve->video_stream->width = w;
  mve->video_stream->height = h;
  mve->video_stream->buffer = buf;
  mve->video_stream->back_buf1 = GST_BUFFER_DATA (buf);
  mve->video_stream->back_buf2 = mve->video_stream->back_buf1 + size;
  mve->video_stream->max_block_offset = (h - 7) * w - 8;
  memset (mve->video_stream->back_buf1, 0, size * 2);

  return GST_FLOW_OK;
}

static GstFlowReturn
gst_mve_video_palette (GstMveDemux * mve, const guint8 * data, guint16 len)
{
  GstBuffer *buf;
  guint16 start, count;
  const guint8 *pal;
  guint32 *pal_ptr;
  gint i;

  GST_DEBUG_OBJECT (mve, "video palette");

  if (mve->video_stream == NULL) {
    GST_ELEMENT_ERROR (mve, STREAM, DECODE, (NULL),
        ("found palette before video stream was initialized"));
    return GST_FLOW_ERROR;
  }

  /* need 4 more bytes now, more later */
  if (len < 4)
    return gst_mve_stream_error (mve, 4, len);

  len -= 4;

  start = GST_READ_UINT16_LE (data);
  count = GST_READ_UINT16_LE (data + 2);
  GST_DEBUG_OBJECT (mve, "found palette start:%u, count:%u", start, count);

  /* need more bytes */
  if (len < count * 3)
    return gst_mve_stream_error (mve, count * 3, len);

  /* make sure we don't exceed the buffer */
  if (start + count > MVE_PALETTE_COUNT) {
    GST_ELEMENT_ERROR (mve, STREAM, DECODE, (NULL),
        ("palette too large for buffer"));
    return GST_FLOW_ERROR;
  }

  if (mve->video_stream->palette != NULL) {
    /* older buffers floating around might still use the old
       palette, so make sure we can update it */
    buf = gst_buffer_make_writable (mve->video_stream->palette);
  } else {
    buf = gst_buffer_new_and_alloc (MVE_PALETTE_COUNT * 4);
    memset (GST_BUFFER_DATA (buf), 0, GST_BUFFER_SIZE (buf));
  }

  mve->video_stream->palette = buf;

  pal = data + 4;
  pal_ptr = ((guint32 *) GST_BUFFER_DATA (buf)) + start;
  for (i = 0; i < count; ++i) {
    /* convert from 6-bit VGA to 8-bit palette */
    guint8 r, g, b;

    r = (*pal) << 2;
    ++pal;
    g = (*pal) << 2;
    ++pal;
    b = (*pal) << 2;
    ++pal;
    *pal_ptr = (r << 16) | (g << 8) | (b);
    ++pal_ptr;
  }
  return GST_FLOW_OK;
}

static GstFlowReturn
gst_mve_video_palette_compressed (GstMveDemux * mve, const guint8 * data,
    guint16 len)
{
  guint8 mask;
  gint i, j;
  guint32 *col;

  GST_DEBUG_OBJECT (mve, "compressed video palette");

  if (mve->video_stream == NULL) {
    GST_ELEMENT_ERROR (mve, STREAM, DECODE, (NULL),
        ("found palette before video stream was initialized"));
    return GST_FLOW_ERROR;
  }

  if (mve->video_stream->palette == NULL) {
    GST_ELEMENT_ERROR (mve, STREAM, DECODE, (NULL),
        ("no palette available for modification"));
    return GST_FLOW_ERROR;
  }

  /* need at least 32 more bytes */
  if (len < 32)
    return gst_mve_stream_error (mve, 32, len);

  len -= 32;

  for (i = 0; i < 32; ++i) {
    mask = GST_READ_UINT8 (data);
    ++data;

    if (mask != 0) {
      for (j = 0; j < 8; ++j) {
        if (mask & (1 << j)) {
          guint8 r, g, b;

          /* need 3 more bytes */
          if (len < 3)
            return gst_mve_stream_error (mve, 3, len);

          len -= 3;

          r = (*data) << 2;
          ++data;
          g = (*data) << 2;
          ++data;
          b = (*data) << 2;
          ++data;
          col =
              ((guint32 *) GST_BUFFER_DATA (mve->video_stream->palette)) +
              i * 8 + j;
          *col = (r << 16) | (g << 8) | (b);
        }
      }
    }
  }

  return GST_FLOW_OK;
}

static GstFlowReturn
gst_mve_video_code_map (GstMveDemux * mve, const guint8 * data, guint16 len)
{
  gint min;

  if (mve->video_stream == NULL || mve->video_stream->code_map == NULL) {
    GST_WARNING_OBJECT (mve, "video stream not initialized");
    return GST_FLOW_ERROR;
  }

  GST_DEBUG_OBJECT (mve, "found code map, size:%u", len);

  /* decoding is done in 8x8 blocks using 4-bit opcodes */
  min = (mve->video_stream->width * mve->video_stream->height) / (8 * 8 * 2);

  if (len < min)
    return gst_mve_stream_error (mve, min, len);

  memcpy (mve->video_stream->code_map, data, min);
  mve->video_stream->code_map_avail = TRUE;
  return GST_FLOW_OK;
}

static GstFlowReturn
gst_mve_video_data (GstMveDemux * mve, const guint8 * data, guint16 len,
    GstBuffer ** output)
{
  GstFlowReturn ret = GST_FLOW_OK;
  gint16 cur_frame, last_frame;
  gint16 x_offset, y_offset;
  gint16 x_size, y_size;
  guint16 flags;
  gint dec;
  GstBuffer *buf = NULL;
  GstMveDemuxStream *s = mve->video_stream;

  GST_LOG_OBJECT (mve, "video data");

  if (s == NULL) {
    GST_ELEMENT_ERROR (mve, STREAM, DECODE, (NULL),
        ("trying to decode video data before stream was initialized"));
    return GST_FLOW_ERROR;
  }

  if (GST_CLOCK_TIME_IS_VALID (mve->frame_duration)) {
    if (GST_CLOCK_TIME_IS_VALID (s->last_ts))
      s->last_ts += mve->frame_duration;
    else
      s->last_ts = 0;
  }

  if (!s->code_map_avail) {
    GST_ELEMENT_ERROR (mve, STREAM, DECODE, (NULL),
        ("no code map available for decoding"));
    return GST_FLOW_ERROR;
  }

  /* need at least 14 more bytes */
  if (len < 14)
    return gst_mve_stream_error (mve, 14, len);

  len -= 14;

  cur_frame = GST_READ_UINT16_LE (data);
  last_frame = GST_READ_UINT16_LE (data + 2);
  x_offset = GST_READ_UINT16_LE (data + 4);
  y_offset = GST_READ_UINT16_LE (data + 6);
  x_size = GST_READ_UINT16_LE (data + 8);
  y_size = GST_READ_UINT16_LE (data + 10);
  flags = GST_READ_UINT16_LE (data + 12);
  data += 14;

  GST_DEBUG_OBJECT (mve,
      "video data hot:%d, cold:%d, xoff:%d, yoff:%d, w:%d, h:%d, flags:%x",
      cur_frame, last_frame, x_offset, y_offset, x_size, y_size, flags);

  if (flags & MVE_VIDEO_DELTA_FRAME) {
    guint8 *temp = s->back_buf1;

    s->back_buf1 = s->back_buf2;
    s->back_buf2 = temp;
  }

  ret = gst_mve_buffer_alloc_for_pad (s, s->width * s->height * s->bpp, &buf);
  if (ret != GST_FLOW_OK)
    return ret;

  if (s->bpp == 2) {
    dec = ipvideo_decode_frame16 (s, data, len);
  } else {
    if (s->palette == NULL) {
      GST_ELEMENT_ERROR (mve, STREAM, DECODE, (NULL), ("no palette available"));
      goto error;
    }

    dec = ipvideo_decode_frame8 (s, data, len);
  }
  if (dec != 0)
    goto error;

  memcpy (GST_BUFFER_DATA (buf), s->back_buf1, GST_BUFFER_SIZE (buf));
  GST_BUFFER_DURATION (buf) = mve->frame_duration;
  GST_BUFFER_OFFSET_END (buf) = ++s->offset;

  if (s->bpp == 1) {
    GstCaps *caps;

    /* set the palette on the outgoing buffer */
    caps = gst_caps_copy (s->caps);
    gst_caps_set_simple (caps,
        "palette_data", GST_TYPE_BUFFER, s->palette, NULL);
    gst_buffer_set_caps (buf, caps);
    gst_caps_unref (caps);
  }

  *output = buf;
  return GST_FLOW_OK;

error:
  gst_buffer_unref (buf);
  return GST_FLOW_ERROR;
}

static GstFlowReturn
gst_mve_audio_init (GstMveDemux * mve, guint8 version, const guint8 * data,
    guint16 len)
{
  GstMveDemuxStream *stream;
  guint16 flags;
  guint32 requested_buffer;
  GstTagList *list;
  gchar *name;

  GST_DEBUG_OBJECT (mve, "init audio");

  /* need 8 more bytes */
  if (len < 8)
    return gst_mve_stream_error (mve, 8, len);

  if (mve->audio_stream == NULL) {
    stream = g_new0 (GstMveDemuxStream, 1);
    stream->offset = 0;
    stream->last_ts = 0;
    stream->last_flow = GST_FLOW_OK;
    mve->audio_stream = stream;
  } else {
    stream = mve->audio_stream;
    gst_caps_unref (stream->caps);
  }

  flags = GST_READ_UINT16_LE (data + 2);
  stream->sample_rate = GST_READ_UINT16_LE (data + 4);
  requested_buffer = GST_READ_UINT32_LE (data + 6);

  /* bit 0: 0 = mono, 1 = stereo */
  stream->n_channels = (flags & MVE_AUDIO_STEREO) + 1;
  /* bit 1: 0 = 8 bit, 1 = 16 bit */
  stream->sample_size = (((flags & MVE_AUDIO_16BIT) >> 1) + 1) * 8;
  /* bit 2: 0 = uncompressed, 1 = compressed */
  stream->compression = ((version > 0) && (flags & MVE_AUDIO_COMPRESSED)) ?
      TRUE : FALSE;

  GST_DEBUG_OBJECT (mve, "audio init, sample_rate:%d, channels:%d, "
      "bits_per_sample:%d, compression:%d, buffer:%u",
      stream->sample_rate, stream->n_channels,
      stream->sample_size, stream->compression, requested_buffer);

  stream->caps = gst_caps_from_string ("audio/x-raw-int");
  if (stream->caps == NULL)
    return GST_FLOW_ERROR;

  gst_caps_set_simple (stream->caps,
      "signed", G_TYPE_BOOLEAN, (stream->sample_size == 8) ? FALSE : TRUE,
      "depth", G_TYPE_INT, stream->sample_size,
      "width", G_TYPE_INT, stream->sample_size,
      "channels", G_TYPE_INT, stream->n_channels,
      "rate", G_TYPE_INT, stream->sample_rate, NULL);
  if (stream->sample_size > 8) {
    /* for uncompressed audio we can simply copy the incoming buffer
       which is always in little endian format */
    gst_caps_set_simple (stream->caps, "endianness", G_TYPE_INT,
        (stream->compression ? G_BYTE_ORDER : G_LITTLE_ENDIAN), NULL);
  } else if (stream->compression) {
    GST_WARNING_OBJECT (mve,
        "compression is only supported for 16-bit samples");
    stream->compression = FALSE;
  }

  list = gst_tag_list_new ();
  name = g_strdup_printf ("Raw %d-bit PCM audio", stream->sample_size);
  gst_tag_list_add (list, GST_TAG_MERGE_REPLACE,
      GST_TAG_AUDIO_CODEC, name, NULL);
  g_free (name);

  if (gst_mve_add_stream (mve, stream, list))
    return gst_pad_push_event (mve->audio_stream->pad,
        gst_event_new_new_segment (FALSE, 1.0, GST_FORMAT_TIME,
            0, GST_CLOCK_TIME_NONE, 0)) ? GST_FLOW_OK : GST_FLOW_ERROR;
  else
    return GST_FLOW_OK;
}

static GstFlowReturn
gst_mve_audio_data (GstMveDemux * mve, guint8 type, const guint8 * data,
    guint16 len, GstBuffer ** output)
{
  GstFlowReturn ret;
  GstMveDemuxStream *s = mve->audio_stream;
  GstBuffer *buf = NULL;
  guint16 stream_mask;
  guint16 size;

  GST_LOG_OBJECT (mve, "audio data");

  if (s == NULL) {
    GST_ELEMENT_ERROR (mve, STREAM, DECODE, (NULL),
        ("trying to queue samples with no audio stream"));
    return GST_FLOW_ERROR;
  }

  /* need at least 6 more bytes */
  if (len < 6)
    return gst_mve_stream_error (mve, 6, len);

  len -= 6;

  stream_mask = GST_READ_UINT16_LE (data + 2);
  size = GST_READ_UINT16_LE (data + 4);
  data += 6;

  if (stream_mask & MVE_DEFAULT_AUDIO_STREAM) {
    guint16 n_samples = size / s->n_channels / (s->sample_size / 8);
    GstClockTime duration = (GST_SECOND / s->sample_rate) * n_samples;

    if (type == MVE_OC_AUDIO_DATA) {
      guint16 required = (s->compression ? size / 2 + s->n_channels : size);

      if (len < required)
        return gst_mve_stream_error (mve, required, len);

      ret = gst_mve_buffer_alloc_for_pad (s, size, &buf);

      if (ret != GST_FLOW_OK)
        return ret;

      if (s->compression)
        ipaudio_uncompress ((gint16 *) GST_BUFFER_DATA (buf), size,
            data, s->n_channels);
      else
        memcpy (GST_BUFFER_DATA (buf), data, size);

      GST_DEBUG_OBJECT (mve, "created audio buffer, size:%u, stream_mask:%x",
          size, stream_mask);
    } else {
      /* silence - create a minimal buffer with no sound */
      size = s->n_channels * (s->sample_size / 8);
      ret = gst_mve_buffer_alloc_for_pad (s, size, &buf);
      memset (GST_BUFFER_DATA (buf), 0, size);
    }

    GST_BUFFER_DURATION (buf) = duration;
    GST_BUFFER_OFFSET_END (buf) = s->offset + n_samples;
    *output = buf;

    s->offset += n_samples;
    s->last_ts += duration;
  } else {
    /* alternate audio streams not supported.
       are there any movies which use them? */
    if (type == MVE_OC_AUDIO_DATA)
      GST_WARNING_OBJECT (mve, "found non-empty alternate audio stream");
  }

  return GST_FLOW_OK;
}

static GstFlowReturn
gst_mve_timer_create (GstMveDemux * mve, const guint8 * data, guint16 len,
    GstBuffer ** buf)
{
  guint32 t_rate;
  guint16 t_subdiv;
  GstMveDemuxStream *s;
  GstTagList *list;
  gint rate_nom, rate_den;

  g_return_val_if_fail (mve->video_stream != NULL, GST_FLOW_ERROR);

  /* need 6 more bytes */
  if (len < 6)
    return gst_mve_stream_error (mve, 6, len);

  t_rate = GST_READ_UINT32_LE (data);
  t_subdiv = GST_READ_UINT16_LE (data + 4);

  GST_DEBUG_OBJECT (mve, "found timer:%ux%u", t_rate, t_subdiv);
  mve->frame_duration = t_rate * t_subdiv * GST_USECOND;

  /* now really start rolling... */
  s = mve->video_stream;

  if ((s->buffer == NULL) || (s->width == 0) || (s->height == 0)) {
    GST_ELEMENT_ERROR (mve, STREAM, DECODE, (NULL),
        ("missing or invalid create-video-buffer segment (%dx%d)",
            s->width, s->height));
    return GST_FLOW_ERROR;
  }

  if (s->pad != NULL) {
    if (s->caps != NULL) {
      gst_caps_unref (s->caps);
      s->caps = NULL;
    }
    if (s->code_map != NULL) {
      g_free (s->code_map);
      s->code_map = NULL;
    }
    list = NULL;
  } else {
    list = gst_tag_list_new ();
    gst_tag_list_add (list, GST_TAG_MERGE_REPLACE,
        GST_TAG_VIDEO_CODEC, "Raw RGB video", NULL);
  }

  s->caps = gst_caps_from_string ("video/x-raw-rgb");
  if (s->caps == NULL)
    return GST_FLOW_ERROR;

  rate_nom = GST_SECOND / GST_USECOND;
  rate_den = mve->frame_duration / GST_USECOND;

  gst_caps_set_simple (s->caps,
      "bpp", G_TYPE_INT, s->bpp * 8,
      "depth", G_TYPE_INT, (s->bpp == 1) ? 8 : 15,
      "width", G_TYPE_INT, s->width,
      "height", G_TYPE_INT, s->height,
      "framerate", GST_TYPE_FRACTION, rate_nom, rate_den,
      "endianness", G_TYPE_INT, G_BYTE_ORDER, NULL);
  if (s->bpp > 1) {
    gst_caps_set_simple (s->caps, "red_mask", G_TYPE_INT, 0x7C00,       /* 31744 */
        "green_mask", G_TYPE_INT, 0x03E0,       /*   992 */
        "blue_mask", G_TYPE_INT, 0x001F,        /*    31 */
        NULL);
  }

  s->code_map = g_malloc ((s->width * s->height) / (8 * 8 * 2));

  if (gst_mve_add_stream (mve, s, list))
    return gst_pad_push_event (s->pad,
        gst_event_new_new_segment (FALSE, 1.0, GST_FORMAT_TIME,
            0, GST_CLOCK_TIME_NONE, 0)) ? GST_FLOW_OK : GST_FLOW_ERROR;
  else
    return GST_FLOW_OK;
}

static void
gst_mve_end_chunk (GstMveDemux * mve)
{
  GST_LOG_OBJECT (mve, "end of chunk");

  if (mve->video_stream != NULL)
    mve->video_stream->code_map_avail = FALSE;
}

/* parse segment */
static GstFlowReturn
gst_mve_parse_segment (GstMveDemux * mve, GstMveDemuxStream ** stream,
    GstBuffer ** send)
{
  GstFlowReturn ret = GST_FLOW_OK;
  const guint8 *buffer, *data;
  guint8 type, version;
  guint16 len;

  buffer = gst_adapter_peek (mve->adapter, mve->needed_bytes);

  type = GST_MVE_SEGMENT_TYPE (buffer);

  /* check whether to handle the segment */
  if (type < 32) {
    version = GST_MVE_SEGMENT_VERSION (buffer);
    len = GST_MVE_SEGMENT_SIZE (buffer);
    data = buffer + 4;

    switch (type) {

      case MVE_OC_END_OF_CHUNK:
        gst_mve_end_chunk (mve);
        break;
      case MVE_OC_CREATE_TIMER:
        ret = gst_mve_timer_create (mve, data, len, send);
        *stream = mve->audio_stream;
        break;
      case MVE_OC_AUDIO_BUFFERS:
        ret = gst_mve_audio_init (mve, version, data, len);
        break;
      case MVE_OC_VIDEO_BUFFERS:
        ret = gst_mve_video_create_buffer (mve, version, data, len);
        break;
      case MVE_OC_AUDIO_DATA:
      case MVE_OC_AUDIO_SILENCE:
        ret = gst_mve_audio_data (mve, type, data, len, send);
        *stream = mve->audio_stream;
        break;
      case MVE_OC_VIDEO_MODE:
        ret = gst_mve_video_init (mve, data);
        break;
      case MVE_OC_PALETTE:
        ret = gst_mve_video_palette (mve, data, len);
        break;
      case MVE_OC_PALETTE_COMPRESSED:
        ret = gst_mve_video_palette_compressed (mve, data, len);
        break;
      case MVE_OC_CODE_MAP:
        ret = gst_mve_video_code_map (mve, data, len);
        break;
      case MVE_OC_VIDEO_DATA:
        ret = gst_mve_video_data (mve, data, len, send);
        *stream = mve->video_stream;
        break;

      case MVE_OC_END_OF_STREAM:
      case MVE_OC_PLAY_AUDIO:
      case MVE_OC_PLAY_VIDEO:
        /* these are chunks we don't need to handle */
        GST_LOG_OBJECT (mve, "ignored segment type:0x%02x, version:0x%02x",
            type, version);
        break;
      case 0x13:               /* ??? */
      case 0x14:               /* ??? */
      case 0x15:               /* ??? */
        /* these are chunks we know exist but we don't care about */
        GST_DEBUG_OBJECT (mve,
            "known but unhandled segment type:0x%02x, version:0x%02x", type,
            version);
        break;
      default:
        GST_WARNING_OBJECT (mve,
            "unhandled segment type:0x%02x, version:0x%02x", type, version);
        break;
    }
  }

  gst_adapter_flush (mve->adapter, mve->needed_bytes);
  return ret;
}

static GstFlowReturn
gst_mve_demux_chain (GstPad * sinkpad, GstBuffer * inbuf)
{
  GstMveDemux *mve = GST_MVE_DEMUX (GST_PAD_PARENT (sinkpad));
  GstFlowReturn ret = GST_FLOW_OK;

  gst_adapter_push (mve->adapter, inbuf);

  GST_DEBUG_OBJECT (mve, "queuing buffer, needed:%d, available:%u",
      mve->needed_bytes, gst_adapter_available (mve->adapter));

  while ((gst_adapter_available (mve->adapter) >= mve->needed_bytes) &&
      (ret == GST_FLOW_OK)) {
    GstMveDemuxStream *stream = NULL;
    GstBuffer *outbuf = NULL;

    switch (mve->state) {
      case MVEDEMUX_STATE_INITIAL:
        gst_adapter_flush (mve->adapter, mve->needed_bytes);

        mve->chunk_offset += mve->needed_bytes;
        mve->needed_bytes = 4;
        mve->state = MVEDEMUX_STATE_NEXT_CHUNK;
        break;

      case MVEDEMUX_STATE_NEXT_CHUNK:{
        const guint8 *data;
        guint16 size;

        data = gst_adapter_peek (mve->adapter, mve->needed_bytes);
        size = GST_MVE_SEGMENT_SIZE (data);

        if (mve->chunk_offset >= mve->chunk_size) {
          /* new chunk, flush buffer and proceed with next segment */
          guint16 chunk_type = GST_READ_UINT16_LE (data + 2);

          gst_adapter_flush (mve->adapter, mve->needed_bytes);
          mve->chunk_size = size;
          mve->chunk_offset = 0;

          if (chunk_type > MVE_CHUNK_END) {
            GST_WARNING_OBJECT (mve,
                "skipping unknown chunk type 0x%02x of size:%u", chunk_type,
                size);
            mve->needed_bytes += size;
            mve->state = MVEDEMUX_STATE_SKIP;
          } else {
            GST_DEBUG_OBJECT (mve, "found new chunk type 0x%02x of size:%u",
                chunk_type, size);
          }
        } else if (mve->chunk_offset <= mve->chunk_size) {
          /* new segment */
          GST_DEBUG_OBJECT (mve, "found segment type 0x%02x of size:%u",
              GST_MVE_SEGMENT_TYPE (data), size);

          mve->needed_bytes += size;
          mve->state = MVEDEMUX_STATE_MOVIE;
        }
      }
        break;

      case MVEDEMUX_STATE_MOVIE:
        ret = gst_mve_parse_segment (mve, &stream, &outbuf);

        if ((ret == GST_FLOW_OK) && (outbuf != NULL)) {
          /* send buffer */
          GST_DEBUG_OBJECT (mve,
              "pushing buffer with time %" GST_TIME_FORMAT
              " (%u bytes) on pad %s",
              GST_TIME_ARGS (GST_BUFFER_TIMESTAMP (outbuf)),
              GST_BUFFER_SIZE (outbuf), GST_PAD_NAME (stream->pad));

          ret = gst_pad_push (stream->pad, outbuf);
          stream->last_flow = ret;
        }

        if (ret == GST_FLOW_NOT_LINKED) {
          if (mve->audio_stream
              && mve->audio_stream->last_flow != GST_FLOW_NOT_LINKED)
            ret = GST_FLOW_OK;
          if (mve->video_stream
              && mve->video_stream->last_flow != GST_FLOW_NOT_LINKED)
            ret = GST_FLOW_OK;
        }

        /* update current offset */
        mve->chunk_offset += mve->needed_bytes;

        mve->state = MVEDEMUX_STATE_NEXT_CHUNK;
        mve->needed_bytes = 4;
        break;

      case MVEDEMUX_STATE_SKIP:
        mve->chunk_offset += mve->needed_bytes;
        gst_adapter_flush (mve->adapter, mve->needed_bytes);
        mve->state = MVEDEMUX_STATE_NEXT_CHUNK;
        mve->needed_bytes = 4;
        break;

      default:
        GST_ERROR_OBJECT (mve, "invalid state: %d", mve->state);
        break;
    }
  }

  return ret;
}

static void
gst_mve_demux_dispose (GObject * obj)
{
  GstMveDemux *mve = GST_MVE_DEMUX (obj);

  if (mve->adapter) {
    g_object_unref (mve->adapter);
    mve->adapter = NULL;
  }

  G_OBJECT_CLASS (parent_class)->dispose (obj);
}

static void
gst_mve_demux_base_init (GstMveDemuxClass * klass)
{

  GstElementClass *element_class = GST_ELEMENT_CLASS (klass);

<<<<<<< HEAD
  gst_element_class_add_pad_template (element_class,
      gst_static_pad_template_get (&sink_template));
  gst_element_class_add_pad_template (element_class,
      gst_static_pad_template_get (&vidsrc_template));
  gst_element_class_add_pad_template (element_class,
      gst_static_pad_template_get (&audsrc_template));
=======
  gst_element_class_add_static_pad_template (element_class, &sink_template);
  gst_element_class_add_static_pad_template (element_class, &vidsrc_template);
  gst_element_class_add_static_pad_template (element_class, &audsrc_template);
>>>>>>> 2ce709cf
  gst_element_class_set_details_simple (element_class, "MVE Demuxer",
      "Codec/Demuxer",
      "Demultiplex an Interplay movie (MVE) stream into audio and video",
      "Jens Granseuer <jensgr@gmx.net>");
}

static void
gst_mve_demux_class_init (GstMveDemuxClass * klass)
{
  GObjectClass *gobject_class = G_OBJECT_CLASS (klass);
  GstElementClass *element_class = GST_ELEMENT_CLASS (klass);

  parent_class = g_type_class_peek_parent (klass);

  gobject_class->dispose = GST_DEBUG_FUNCPTR (gst_mve_demux_dispose);

  element_class->change_state = GST_DEBUG_FUNCPTR (gst_mve_demux_change_state);
}

static void
gst_mve_demux_init (GstMveDemux * mve)
{
  mve->sinkpad = gst_pad_new_from_static_template (&sink_template, "sink");
  gst_pad_set_chain_function (mve->sinkpad,
      GST_DEBUG_FUNCPTR (gst_mve_demux_chain));
  gst_element_add_pad (GST_ELEMENT (mve), mve->sinkpad);

  mve->adapter = gst_adapter_new ();
  gst_mve_demux_reset (mve);
}

GType
gst_mve_demux_get_type (void)
{
  static GType plugin_type = 0;

  if (!plugin_type) {
    const GTypeInfo plugin_info = {
      sizeof (GstMveDemuxClass),
      (GBaseInitFunc) gst_mve_demux_base_init,
      NULL,
      (GClassInitFunc) gst_mve_demux_class_init,
      NULL,
      NULL,
      sizeof (GstMveDemux),
      0,
      (GInstanceInitFunc) gst_mve_demux_init,
    };

    GST_DEBUG_CATEGORY_INIT (mvedemux_debug, "mvedemux",
        0, "Interplay MVE movie demuxer");

    plugin_type = g_type_register_static (GST_TYPE_ELEMENT,
        "GstMveDemux", &plugin_info, 0);
  }
  return plugin_type;
}<|MERGE_RESOLUTION|>--- conflicted
+++ resolved
@@ -1090,18 +1090,10 @@
 
   GstElementClass *element_class = GST_ELEMENT_CLASS (klass);
 
-<<<<<<< HEAD
-  gst_element_class_add_pad_template (element_class,
-      gst_static_pad_template_get (&sink_template));
-  gst_element_class_add_pad_template (element_class,
-      gst_static_pad_template_get (&vidsrc_template));
-  gst_element_class_add_pad_template (element_class,
-      gst_static_pad_template_get (&audsrc_template));
-=======
   gst_element_class_add_static_pad_template (element_class, &sink_template);
   gst_element_class_add_static_pad_template (element_class, &vidsrc_template);
   gst_element_class_add_static_pad_template (element_class, &audsrc_template);
->>>>>>> 2ce709cf
+
   gst_element_class_set_details_simple (element_class, "MVE Demuxer",
       "Codec/Demuxer",
       "Demultiplex an Interplay movie (MVE) stream into audio and video",
